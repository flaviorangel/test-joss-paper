--- conflicted
+++ resolved
@@ -198,12 +198,8 @@
     >>> my_fluid_flow = fluid_flow_example()
     >>> calculate_stiffness_matrix(my_fluid_flow)
     """
-<<<<<<< HEAD
-    [radial_force, tangential_force] = calculate_oil_film_force(fluid_flow_object, force_type=oil_film_force)
-=======
     [radial_force, tangential_force, force_x, force_y] = \
-        calculate_oil_film_force(fluid_flow_object, force_type='numerical')
->>>>>>> b8136181
+        calculate_oil_film_force(fluid_flow_object, force_type=oil_film_force)
     temp = fluid_flow_object.eccentricity
     temp_angle = fluid_flow_object.attitude_angle
     e = fluid_flow_object.eccentricity
@@ -217,18 +213,13 @@
     fluid_flow_object.attitude_angle = beta + beta_x
     fluid_flow_object.calculate_coefficients()
     fluid_flow_object.calculate_pressure_matrix_numerical()
-<<<<<<< HEAD
-    [radial_force_x, tangential_force_x] = calculate_oil_film_force(fluid_flow_object, force_type=oil_film_force)
-=======
     [radial_force_x, tangential_force_x, force_x_x, force_y_x] = \
-        calculate_oil_film_force(fluid_flow_object, force_type='numerical')
+        calculate_oil_film_force(fluid_flow_object, force_type=oil_film_force)
 
     fluid_flow_object.eccentricity = temp
     fluid_flow_object.attitude_angle = temp_angle
     e = fluid_flow_object.eccentricity
     beta = fluid_flow_object.attitude_angle
-
->>>>>>> b8136181
     delta_y = fluid_flow_object.difference_between_radius / 100
     eccentricity_y = (e ** 2 + delta_y ** 2 - 2 * e * delta_y * np.cos(fluid_flow_object.attitude_angle))**(1/2)
     beta_y = np.arccos((e ** 2 + eccentricity_y ** 2 - delta_y ** 2) / 2 * e * eccentricity_y)
@@ -236,22 +227,13 @@
     fluid_flow_object.attitude_angle = beta + beta_y
     fluid_flow_object.calculate_coefficients()
     fluid_flow_object.calculate_pressure_matrix_numerical()
-<<<<<<< HEAD
-    [radial_force_y, tangential_force_y] = calculate_oil_film_force(fluid_flow_object, force_type=oil_film_force)
-    k_xx = (radial_force_x - radial_force) / delta_x
-    k_yx = (tangential_force_x - tangential_force) / delta_x
-    k_xy = (radial_force_y - radial_force) / delta_y
-    k_yy = (tangential_force_y - tangential_force) / delta_y
-=======
     [radial_force_y, tangential_force_y, force_x_y, force_y_y] = \
-        calculate_oil_film_force(fluid_flow_object, force_type='numerical')
+        calculate_oil_film_force(fluid_flow_object, force_type=oil_film_force)
 
     k_xx = (force_x - force_x_x) / delta_x
     k_yx = (force_y - force_y_x) / delta_x
     k_xy = (force_x - force_x_y) / delta_y
     k_yy = (force_y - force_y_y) / delta_y
-
->>>>>>> b8136181
     fluid_flow_object.eccentricity = temp
     fluid_flow_object.attitude_angle = temp_angle
     fluid_flow_object.calculate_coefficients()
